import aio_pika
import json
import uuid
from pydantic import ValidationError
from main_platform.utils import ack_message
from main_platform.custom_logger import setup_custom_logger
from typing import List, Dict
from structures import OrderStatus, OrderType, TransactionModel, Order
import asyncio
import pandas as pd
import os

rabbitmq_url = os.getenv('RABBITMQ_URL', 'amqp://localhost')

from main_platform.utils import (CustomEncoder,
                                 append_combined_data_to_csv,
                                 now,
                                 )
from asyncio import Lock, Event
<<<<<<< HEAD
from datetime import datetime, timedelta, timezone

=======
from datetime import datetime, timedelta
from collections import defaultdict
>>>>>>> 231f325f
logger = setup_custom_logger(__name__)


class TradingSession:
    duration: int
    active: bool
    start_time: datetime
    transactions = List[TransactionModel]
    all_orders = Dict[uuid.UUID, Dict]
    buffered_orders = Dict[uuid.UUID, Dict]

    def __init__(self, duration):
        self.active = False
        self.duration = duration

        self._stop_requested = asyncio.Event()

        self.id = str(uuid.uuid4())

        self.creation_time = now()
        self.all_orders = {}
        self.buffered_orders = {}
        self.transactions = []
        self.broadcast_exchange_name = f'broadcast_{self.id}'
        self.queue_name = f'trading_system_queue_{self.id}'
        self.trader_exchange = None

        self.connected_traders = {}

        self.release_task = None
        self.lock = Lock()
        self.release_event = Event()
<<<<<<< HEAD
    
    @property
    def current_time(self):
        return datetime.now(timezone.utc)
=======
>>>>>>> 231f325f

    def get_params(self):
        return {
            "id": self.id,
            "duration": self.duration,
            "creation_time": self.creation_time,
            "active": self.active,
            "start_time": self.start_time,
            "end_time": self.start_time + timedelta(minutes=self.duration),
            "connected_traders": self.connected_traders,
        }

    @property
    def active_orders(self):
        return {k: v for k, v in self.all_orders.items() if v['status'] == OrderStatus.ACTIVE}

    @property
    def order_book(self):
        active_orders_df = pd.DataFrame(list(self.active_orders.values()))
        # Initialize empty order book
        order_book = {'bids': [], 'asks': []}
        if active_orders_df.empty:
            return order_book

        active_bids = active_orders_df[(active_orders_df['order_type'] == OrderType.BID.value)]
        active_asks = active_orders_df[(active_orders_df['order_type'] == OrderType.ASK.value)]
        if not active_bids.empty:
            bids_grouped = active_bids.groupby('price').amount.sum().reset_index().sort_values(by='price',
                                                                                               ascending=False)
            order_book['bids'] = bids_grouped.rename(columns={'price': 'x', 'amount': 'y'}).to_dict('records')

        # Aggregate and format asks if there are any
        if not active_asks.empty:
            asks_grouped = active_asks.groupby('price').amount.sum().reset_index().sort_values(by='price')
            order_book['asks'] = asks_grouped.rename(columns={'price': 'x', 'amount': 'y'}).to_dict('records')

        return order_book

    @property
    def current_price(self):
        if not self.transactions or len(self.transactions) == 0:
            return None
        transactions = [{'price': t['price'], 'timestamp': t['timestamp'].timestamp()} for t in self.transactions]
        # sort by timestamp
        transactions.sort(key=lambda x: x['timestamp'])
        return transactions[-1]['price']

    async def initialize(self):
        self.start_time = now()
        self.active = True
        self.connection = await aio_pika.connect_robust(rabbitmq_url)
        self.channel = await self.connection.channel()

        await self.channel.declare_exchange(self.broadcast_exchange_name, aio_pika.ExchangeType.FANOUT,
                                            auto_delete=True)
        self.trader_exchange = await self.channel.declare_exchange(self.queue_name, aio_pika.ExchangeType.DIRECT,
                                                                   auto_delete=True)
        trader_queue = await self.channel.declare_queue(self.queue_name, auto_delete=True)
        await trader_queue.bind(self.trader_exchange)  # bind the queue to the exchange
        await trader_queue.consume(self.on_individual_message)  # Assuming you have a method named on_individual_message

        await trader_queue.purge()

    async def clean_up(self):
        """
        This one is mostly used for closing connections and channels opened by a trading session.
        At this stage we also dump existing transactions and orders from the memory. In the future, we'll probably
        dump them to a database.
        """
        # Signal the run loop to stop
        self._stop_requested.set()
        self.active = False
        try:
            # Unbind the queue from the exchange (optional, as auto_delete should handle this)
            trader_queue = await self.channel.get_queue(self.queue_name)
            await trader_queue.unbind(self.trader_exchange)

            # Close the channel and connection
            await self.channel.close()
            logger.info(f"Trading System {self.id} channel closed")
            await self.connection.close()
            logger.info(f"Trading System {self.id} connection closed")
            #     dump transactions and orders to files
            # await dump_transactions_to_csv(self.transactions, generate_file_name(self.id, "transactions"))
            # Dump all_orders to CSV
            # await dump_orders_to_csv(self.all_orders, generate_file_name(self.id, "all_orders"))
        except Exception as e:
            logger.error(f"An error occurred during cleanup: {e}")

    def get_active_orders_to_broadcast(self):
        # TODO. PHILIPP. It's not optimal but we'll rewrite it anyway when we convert form in-memory to DB
        active_orders_df = pd.DataFrame(list(self.active_orders.values()))
        # lets keep only id, trader_id, order_type, amount, price
        if active_orders_df.empty:
            return []
        active_orders_df = active_orders_df[['id', 'trader_id', 'order_type', 'amount', 'price', 'timestamp']]
        # TODO: PHILIPP:  I dont like that we don't use structure order type but hardcode it here.
        active_orders_df['order_type'] = active_orders_df['order_type'].map({-1: 'ask', 1: 'bid'})

        # convert to list of dicts
        res = active_orders_df.to_dict('records')
        return res

    async def send_broadcast(self, message: dict):
        # TODO: PHILIPP: let's think how to make this more efficient but for simplicity
        # TODO we inject the current order book, active orders and transaction history into every broadcasted message
        # TODO: also important thing: we now send all active orders to everyone. We may think about possiblity to
        # TODO: send only to the trader who own them. But not now let's keep it simple.
        if message.get('type') == 'closure':
            pass  # TODO. PHILIPP. Should we inject some info here?
        else:
            message.update({
                'type': 'update',
                # TODO: PHILIPP: we need to think about the type of the message. it's hardcoded for now
                'order_book': self.order_book,
                'active_orders': self.get_active_orders_to_broadcast(),
                'history': self.transactions,
                'spread': self.get_spread(),
                'current_price': self.current_price
            })

        exchange = await self.channel.get_exchange(self.broadcast_exchange_name)
        await exchange.publish(
            aio_pika.Message(body=json.dumps(message, cls=CustomEncoder).encode()),
            routing_key=''  # routing_key is typically ignored in FANOUT exchanges
        )

    async def send_message_to_trader(self, trader_id, message):
        # TODO. PHILIPP. IT largely overlap with broadcast. We need to refactor that moving to _injection method
        transactions = [{'price': t['price'], 'timestamp': t['timestamp'].timestamp()} for t in self.transactions]
        # sort by timestamp
        transactions.sort(key=lambda x: x['timestamp'])
        # if not empty return the last one for current price
        if transactions:
            current_price = transactions[-1]['price']
        else:
            current_price = None
        message.update({
            'type': 'update',  # TODO: PHILIPP: we need to think about the type of the message. it's hardcoded for now
            'order_book': self.order_book,
            'active_orders': self.get_active_orders_to_broadcast(),
            'transaction_history': self.transactions,
            'spread': self.get_spread(),
            'current_price': current_price
        })
        await self.trader_exchange.publish(
            aio_pika.Message(body=json.dumps(message, cls=CustomEncoder).encode()),
            routing_key=f'trader_{trader_id}'
        )

    @property
    def list_active_orders(self):
        """ Returns a list of all active orders. When we switch to real DB or mongo, we won't need it anymore."""
        return list(self.active_orders.values())

    def get_file_name(self):
        # todo: rename this to get_message_file_name
        """Returns file name for messages which is a trading platform id + datetime of creation with _ as spaces"""
        return f"{self.id}_{self.creation_time.strftime('%Y-%m-%d_%H-%M-%S')}"

    async def place_order(self, order_dict: Dict, trader_id: uuid.UUID):
        """ This one is called by handle_add_order, and is the one that actually places the order in the system.
        It adds automatically - we do all the validation (whether a trader allowed to place an order, etc) in the
        handle_add_order method.
        It doesn't make much sense to decouple handle_add_order with the actualy place_order now, but theoretically
        we may need this later if we want more speed for some traders that will be merged into trading platform (if the rabbitMQ solution won't be fast enough for simluation purposes).
        """
        order_id = order_dict['id']
        order_dict.update({
            'status': OrderStatus.ACTIVE.value,
        })
        self.all_orders[order_id] = order_dict
        return order_dict

    def check_counters(self):

        """ Checks if the buffer release count exceeds the limit. """
        logger.info(f'self.buffer_release_count {self.buffer_release_count}')
        if self.max_buffer_releases is not None and self.buffer_release_count >= self.max_buffer_releases:
            return True
        return False

    def get_spread(self):
        """ Returns the spread between the lowest ask and the highest bid. """
        asks = [order for order in self.active_orders.values() if order['order_type'] == OrderType.ASK.value]
        bids = [order for order in self.active_orders.values() if order['order_type'] == OrderType.BID.value]

        # Sort by price (lowest first for asks), and then by timestamp (oldest first - FIFO)
        asks.sort(key=lambda x: (x['price'], x['timestamp']))
        # Sort by price (highest first for bids), and then by timestamp (oldest first)
        bids.sort(key=lambda x: (-x['price'], x['timestamp']))

        # Calculate the spread
        if asks and bids:
            lowest_ask = asks[0]['price']
            highest_bid = bids[0]['price']
            spread = lowest_ask - highest_bid
            return spread
        else:
            logger.info("No overlapping orders.")
            return None

    async def clear_orders(self):
        """ this goes through order book trying to execute orders """
        # TODO. PHILIPP. At this stage we don't need to return anything but for LOBSTER format later we may needed so let's keep it for now
        res = {'transactions': [], 'removed_active_orders': []}
        # Separate active orders into asks and bids
        asks = [order for order in self.active_orders.values() if order['order_type'] == OrderType.ASK.value]
        bids = [order for order in self.active_orders.values() if order['order_type'] == OrderType.BID.value]

        # Sort by price (lowest first for asks), and then by timestamp (oldest first - FIFO)
        # TODO: remember that this is FIFO. We need to adjust the rule (or make it adjustable in the config) if we want
        asks.sort(key=lambda x: (x['price'], x['timestamp']))
        # Sort by price (highest first for bids), and then by timestamp (oldest first)
        bids.sort(key=lambda x: (-x['price'], x['timestamp']))

        # Calculate the spread
        # TODO. Philipp. We actually already have this method above. We need to refactor it. We need a separate method
        # because we also return spread to traders in broadcast messages.
        if asks and bids:
            lowest_ask = asks[0]['price']
            highest_bid = bids[0]['price']
            spread = lowest_ask - highest_bid
        else:
            logger.info("No overlapping orders.")
            return res

        # Check if any transactions are possible
        if spread > 0:
            logger.info(
                f"No overlapping orders. Spread is positive: {spread}. Lowest ask: {lowest_ask}, highest bid: {highest_bid}")
            return res

        # Filter the bids and asks that could be involved in a transaction
        viable_asks = [ask for ask in asks if ask['price'] <= highest_bid]
        viable_bids = [bid for bid in bids if bid['price'] >= lowest_ask]

        transactions = []
        participated_traders = set()
        traders_to_transactions_lookup = defaultdict(list)
        # Create transactions
        while viable_asks and viable_bids:
            ask = viable_asks.pop(0)
            bid = viable_bids.pop(0)

            # Change the status to 'EXECUTED' in the all_orders dictionary
            self.all_orders[ask['id']]['status'] = OrderStatus.EXECUTED.value
            self.all_orders[bid['id']]['status'] = OrderStatus.EXECUTED.value
            timestamp = now()

            # Create a transaction
            # TODO.PHILIPP. Should we use mid-price? or we take the price of earliest order (i guess)
            transaction_price = (ask['price'] + bid['price']) / 2  # Mid-price
            transaction = TransactionModel(
                id=uuid.uuid4(),
                bid_order_id=bid['id'],
                ask_order_id=ask['id'],
                timestamp=timestamp,
                price=transaction_price
            )
            participated_traders.add(ask['trader_id'])
            participated_traders.add(bid['trader_id'])
            # we  need to get the trader_in_transcation_lookup and if it's
            # not there we need to create it.
            # let's not add the entire transaction here, just the order id, price, type of order, amount - so they can correclty update the inventory
            traders_to_transactions_lookup[ask['trader_id']].append(
                {'id': ask['id'], 'price': ask['price'], 'type': 'ask', 'amount': ask['amount']})
            traders_to_transactions_lookup[bid['trader_id']].append(
                {'id': bid['id'], 'price': bid['price'], 'type': 'bid', 'amount': bid['amount']})

            logger.info(f"Transaction created: {transaction.model_dump()}")

            transactions.append(transaction.model_dump())
        self.transactions.extend(transactions)
        # if transactions are not empty (so there are new transactions) let's form subgroup_broadcast message
        # that will contain to_whom (traders who participated in transactions) and the list of transactions and add them to res
        if transactions:
            res['subgroup_broadcast'] = traders_to_transactions_lookup

        return res

    async def handle_add_order(self, data: dict):
        """
        that is called automatically on the incoming message if type of a message is 'add_order'.
        it returns the dict with respond=True to signalize that (ideally) we need to ping back the trader who sent the
        message that everything is ok (it's not needed in the current implementation and perhaps we can get rid of this later because it also increase the info load)

        """
        # TODO: Validate the order. We don't need  to do an inventory validation because in the current design this is all done on the trader side.
        trader_id = data.get('trader_id')
        try:
            order = Order(status=OrderStatus.BUFFERED.value,
                          session_id=self.id,
                          **data)

            # TODO. PHILIPP. IMPORTANT! Temporary solution: force 'amount' to 1 if it's more than 1
            if order.amount is not None and order.amount > 1:
                logger.critical('Amount is more than 1. Temporarily we replace all amounts with 1.')
                order.amount = 1

            # Place the order
            await self.place_order(order.model_dump(), trader_id)  # Converting order to dict for compatibility

        except ValidationError as e:
            # Handle validation errors, e.g., log them or send a message back to the trader
            logger.critical(f"Order validation failed: {e}")
        # lets clear them now
        resp = await self.clear_orders()
        subgroup_data = resp.pop('subgroup_broadcast', None)
        if subgroup_data:
            await self.send_message_to_subgroup(subgroup_data)
        return dict(respond=True, **resp)

    async def send_message_to_subgroup(self, message):
        # the structre of incoming messages is:
        # a defaulddict:
        #  traders_to_transactions_lookup[ask['trader_id']].append(transaction.model_dump())
        #             traders_to_transactions_lookup[bid['trader_id']].append(transaction.model_dump())
        # so we need to iterate over it and send the message to each trader
        for trader_id, transaction_list in message.items():
            await self.send_message_to_trader(trader_id, {'type': 'update', 'new_transactions': transaction_list})

    async def handle_cancel_order(self, data: dict):
        order_id = data.get('order_id')
        trader_id = data.get('trader_id')

        # Ensure order_id is a valid UUID
        try:
            order_id = uuid.UUID(order_id)
        except ValueError:
            logger.warning(f"Invalid order ID format: {order_id}.")
            return {"status": "failed", "reason": "Invalid order ID format"}

        async with self.lock:
            # Check if the order exists and belongs to the trader
            if order_id not in self.active_orders:
                return {"status": "failed", "reason": "Order not found"}

            existing_order = self.active_orders[order_id]

            if existing_order['trader_id'] != trader_id:
                logger.warning(f"Trader {trader_id} does not own order {order_id}.")
                return {"status": "failed", "reason": "Trader does not own the order"}

            if existing_order['status'] != OrderStatus.ACTIVE.value:
                logger.warning(f"Order {order_id} is not active and cannot be canceled.")
                return {"status": "failed", "reason": "Order is not active"}

            # Cancel the order
            self.all_orders[order_id]['status'] = OrderStatus.CANCELLED.value
            self.all_orders[order_id]['cancellation_timestamp'] = now()

            return {"status": "cancel success", "order": order_id, "respond": True}

    async def handle_register_me(self, msg_body):
        trader_id = msg_body.get('trader_id')
        self.connected_traders[trader_id] = {'trader_type': msg_body.get('trader_type'), }
        logger.info(f"Trader {trader_id} connected.")
        logger.info(f"Total connected traders: {len(self.connected_traders)}")
        return dict(respond=True, trader_id=trader_id, message="Registered successfully", individual=True)
    @ack_message
    async def on_individual_message(self, message):

        incoming_message = json.loads(message.body.decode())
        logger.info(f"TS {self.id} received message: {incoming_message}")
        action = incoming_message.pop('action', None)
        trader_id = incoming_message.get('trader_id', None)  # Assuming the trader_id is part of the message

        handler_method = getattr(self, f"handle_{action}", None)
        if action:
            if handler_method:
                result = await handler_method(incoming_message)
                if result and result.pop('respond', None) and trader_id:
                    await self.send_message_to_trader(trader_id, result)
                    #         TODO.PHILIPP. IMPORTANT! let's at this stage also send a broadcast message to all traders with updated info.
                    # IT IS FAR from optimal but for now we keep it simple. We'll refactor it later.
                    if not result.get('individual', False):
                        await self.send_broadcast(message=dict(text="book is updated"))



            else:
                logger.warning(f"No handler method found for action: {action}")
        else:
            logger.warning(f"No action found in message: {incoming_message}")

    async def run(self):
        """ Keeps system active. Stops if the buffer release limit is reached. """
        try:
            while not self._stop_requested.is_set():
<<<<<<< HEAD
                if self.current_time - self.start_time > timedelta(minutes=self.duration):
=======
                current_time = now()
                if current_time - self.start_time > timedelta(minutes=self.duration):
>>>>>>> 231f325f
                    logger.critical('Time limit reached, stopping...')
                    # let's signal to all traders that we are closing
                    await self.send_broadcast({"type": "closure"})
                    self.active = False
                    break
                await asyncio.sleep(1)
            logger.critical('Exited the run loop.')
        except asyncio.CancelledError:
            logger.info('Run method cancelled, performing cleanup of trading session...')
            await self.clean_up()
            raise

        except Exception as e:
            # Handle the exception here
            logger.error(f"Exception in trading session run: {e}")
            # Optionally re-raise the exception if you want it to be propagated
            raise<|MERGE_RESOLUTION|>--- conflicted
+++ resolved
@@ -17,13 +17,11 @@
                                  now,
                                  )
 from asyncio import Lock, Event
-<<<<<<< HEAD
+
 from datetime import datetime, timedelta, timezone
 
-=======
-from datetime import datetime, timedelta
 from collections import defaultdict
->>>>>>> 231f325f
+
 logger = setup_custom_logger(__name__)
 
 
@@ -56,13 +54,12 @@
         self.release_task = None
         self.lock = Lock()
         self.release_event = Event()
-<<<<<<< HEAD
+
     
     @property
     def current_time(self):
         return datetime.now(timezone.utc)
-=======
->>>>>>> 231f325f
+
 
     def get_params(self):
         return {
@@ -453,12 +450,9 @@
         """ Keeps system active. Stops if the buffer release limit is reached. """
         try:
             while not self._stop_requested.is_set():
-<<<<<<< HEAD
-                if self.current_time - self.start_time > timedelta(minutes=self.duration):
-=======
+
                 current_time = now()
                 if current_time - self.start_time > timedelta(minutes=self.duration):
->>>>>>> 231f325f
                     logger.critical('Time limit reached, stopping...')
                     # let's signal to all traders that we are closing
                     await self.send_broadcast({"type": "closure"})
