"""
This file is for the trader manager: it is needed for connectingn, launching and managing human traders connections.
Upon the request  of a client, it lauchnes new trading sessions and/or helps finding the exsiting traders and return their ids back to clients
so they can communicate with them.
"""

import uuid

from external_traders.noise_trader import get_signal_noise, settings_noise, settings, get_noise_rule_unif
from external_traders.informed_naive import get_informed_time_plan, get_signal_informed, get_informed_order, settings_informed, informed_state
from structures import TraderCreationData
from typing import List
from traders import HumanTrader, NoiseTrader, InformedTrader

from main_platform import TradingSession
import logging
import asyncio

logger = logging.getLogger(__name__)


class TraderManager:
    params: TraderCreationData
    trading_system: TradingSession = None
    traders = {}
    human_traders = List[HumanTrader]
    noise_traders = List[NoiseTrader]
    informed_traders = List[InformedTrader]

    def __init__(self, params: TraderCreationData):

        self.params = params
        params=params.model_dump()
        logger.critical(f"TraderManager params: {params}")
        self.tasks = []
        n_noise_traders = params.get("num_noise_traders", 1)
<<<<<<< HEAD
        n_informed_traders = params.get("num_informed_traders", 1)
=======
        cash= params.get("initial_cash", 0)
        shares= params.get("initial_stocks", 0)
>>>>>>> 9c749bdd
        # TODO: we may start launching with more than one human trader later.
        # So far for debugging purposes we only need one human trader whose id we return to the client
        n_human_traders = params.get("num_human_traders", 1)
        activity_frequency = params.get("activity_frequency", 5)
        self.noise_warm_ups = params.get("noise_warm_ups", 10)

        self.noise_traders = [NoiseTrader(activity_frequency=activity_frequency, 
                                          settings=settings,
                                          settings_noise=settings_noise,
                                          get_signal_noise=get_signal_noise,
                                          get_noise_rule_unif=get_noise_rule_unif) for _ in range(n_noise_traders)]

<<<<<<< HEAD
        self.informed_traders = [InformedTrader(activity_frequency=activity_frequency, 
                                                settings=settings, 
                                                settings_informed=settings_informed, 
                                                informed_state=informed_state, 
                                                trading_day_duration=params.get('trading_day_duration', 5),
                                                get_informed_time_plan=get_informed_time_plan, 
                                                get_signal_informed=get_signal_informed,
                                                get_informed_order=get_informed_order) for _ in range(n_informed_traders)]
                
        self.human_traders = [HumanTrader() for _ in range(n_human_traders)]
=======
        self.human_traders = [HumanTrader(cash=cash, shares=shares) for _ in range(n_human_traders)]
>>>>>>> 9c749bdd

        self.traders = {t.id: t for t in self.noise_traders + self.informed_traders + self.human_traders}

        self.trading_session = TradingSession(duration=params['trading_day_duration'])


    async def launch(self):
        await self.trading_session.initialize()
        logger.info(f"Trading session UUID: {self.trading_session.id}")

        for trader_id, trader in self.traders.items():
            await trader.initialize()
            await trader.connect_to_session(trading_session_uuid=self.trading_session.id)

        for trader in self.noise_traders:
            await trader.warm_up(number_of_warmup_orders=self.noise_warm_ups)

        await self.trading_session.send_broadcast({"content": "Market is open"})

        trading_session_task = asyncio.create_task(self.trading_session.run())
        trader_tasks = [asyncio.create_task(i.run()) for i in self.traders.values()]

        self.tasks.append(trading_session_task)
        self.tasks.extend(trader_tasks)

        await trading_session_task

    async def cleanup(self):
        await self.trading_session.clean_up()
        for trader in self.traders.values():
            await trader.clean_up()
        for task in self.tasks:
            task.cancel()  # Request cancellation of the task
        await asyncio.gather(*self.tasks, return_exceptions=True)
        self.tasks.clear()  # Clear the list of tasks after cancellation

    def get_trader(self, trader_uuid):
        return self.traders.get(trader_uuid)

    def exists(self, trader_uuid):
        return trader_uuid in self.traders

    def get_params(self):
        params = self.params.model_dump()
        trading_session_params = self.trading_session.get_params()
        params.update(trading_session_params)
        return params<|MERGE_RESOLUTION|>--- conflicted
+++ resolved
@@ -34,12 +34,12 @@
         logger.critical(f"TraderManager params: {params}")
         self.tasks = []
         n_noise_traders = params.get("num_noise_traders", 1)
-<<<<<<< HEAD
+
         n_informed_traders = params.get("num_informed_traders", 1)
-=======
+
         cash= params.get("initial_cash", 0)
         shares= params.get("initial_stocks", 0)
->>>>>>> 9c749bdd
+
         # TODO: we may start launching with more than one human trader later.
         # So far for debugging purposes we only need one human trader whose id we return to the client
         n_human_traders = params.get("num_human_traders", 1)
@@ -52,7 +52,7 @@
                                           get_signal_noise=get_signal_noise,
                                           get_noise_rule_unif=get_noise_rule_unif) for _ in range(n_noise_traders)]
 
-<<<<<<< HEAD
+
         self.informed_traders = [InformedTrader(activity_frequency=activity_frequency, 
                                                 settings=settings, 
                                                 settings_informed=settings_informed, 
@@ -62,10 +62,8 @@
                                                 get_signal_informed=get_signal_informed,
                                                 get_informed_order=get_informed_order) for _ in range(n_informed_traders)]
                 
-        self.human_traders = [HumanTrader() for _ in range(n_human_traders)]
-=======
+
         self.human_traders = [HumanTrader(cash=cash, shares=shares) for _ in range(n_human_traders)]
->>>>>>> 9c749bdd
 
         self.traders = {t.id: t for t in self.noise_traders + self.informed_traders + self.human_traders}
 
