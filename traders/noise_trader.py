from .base_trader import BaseTrader
from main_platform.utils import convert_to_book_format, convert_to_noise_state, convert_to_trader_actions
import asyncio
import random
from structures import OrderType, TraderType, ORDER_AMOUNT
import numpy as np

from main_platform.custom_logger import setup_custom_logger

logger = setup_custom_logger(__name__)

class NoiseTrader(BaseTrader):

    def __init__(self, activity_frequency: float, settings: dict, settings_noise: dict,
                 get_signal_noise: callable, get_noise_rule_unif: callable):
        super().__init__(trader_type=TraderType.NOISE)
<<<<<<< HEAD
=======

>>>>>>> 231f325f
        self.activity_frequency = activity_frequency
        self.settings = settings
        self.settings_noise = settings_noise
        self.get_signal_noise = get_signal_noise
        self.get_noise_rule_unif = get_noise_rule_unif
        self.current_variance = 5.0

    def cooling_interval(self, target: float, initial_variance: float = 5.0, 
                         decay_rate: float = 0.9) -> float:
        if self.current_variance is None:
            self.current_variance = initial_variance
        interval = random.gauss(target, np.sqrt(self.current_variance))
        self.current_variance *= decay_rate  # Update the current variance
        return interval

    async def act(self):
        """
        bridge to external noise trader class
        """
        if self.active_orders:
            book_format = convert_to_book_format(self.active_orders)
            noise_state = convert_to_noise_state(self.orders)
            signal_noise = self.get_signal_noise(signal_state=None, settings_noise=self.settings_noise)
            noise_orders = self.get_noise_rule_unif(book_format, signal_noise, noise_state, self.settings_noise, self.settings)
            orders = convert_to_trader_actions(noise_orders)
            """return value of orders:
            [
                {'action_type': 'add_order', 'order_type': 'ask', 'price': 49, 'amount': 2}, 
                {'action_type': 'cancel_order', 'order_type': 'ask', 'price': 53.5}
            ]
            """
            for order in orders:
                if order['action_type'] == 'add_order':
                    order_type = OrderType.ASK if order['order_type'] == 'ask' else OrderType.BID 
                    amount, price = ORDER_AMOUNT, order['price']
                    for i in range(order['amount']):
                        await self.post_new_order(amount, price, order_type)
                    logger.info(f"""POSTED {order['order_type']} AT {price} AMOUNT {ORDER_AMOUNT} * {order['amount']}""")
                
                elif order['action_type'] == 'cancel_order' and self.orders:
                    order_type = order['order_type']
                    matching_orders = [o for o in self.orders if o['order_type'] == order['order_type']]
                    if matching_orders:
                        order_id = random.choice(matching_orders)['id']
                        await self.send_cancel_order_request(order_id)
                        logger.info(f"""CANCELLED {order_type} ID {order_id[:10]}""")
        else:
            await self.post_new_order(ORDER_AMOUNT, self.settings['initial_price'], OrderType.ASK)
    
    async def warm_up(self, number_of_warmup_orders: int):
        for _ in range(number_of_warmup_orders):
            print(f' WARMING UP {_} ')
            await self.act()

    async def run(self):
        while not self._stop_requested.is_set():
            try:
                await self.act()
<<<<<<< HEAD
                await asyncio.sleep(self.cooling_interval(target=self.activity_frequency))
=======

                await asyncio.sleep(self.activity_frequency)
>>>>>>> 231f325f
            except asyncio.CancelledError:
                logger.info('Run method cancelled, performing cleanup of noise trader...')
                await self.clean_up()
                raise
            except Exception as e:
                logger.error(f"An error occurred in NoiseTrader run loop: {e}")
                break<|MERGE_RESOLUTION|>--- conflicted
+++ resolved
@@ -14,10 +14,7 @@
     def __init__(self, activity_frequency: float, settings: dict, settings_noise: dict,
                  get_signal_noise: callable, get_noise_rule_unif: callable):
         super().__init__(trader_type=TraderType.NOISE)
-<<<<<<< HEAD
-=======
 
->>>>>>> 231f325f
         self.activity_frequency = activity_frequency
         self.settings = settings
         self.settings_noise = settings_noise
@@ -76,12 +73,11 @@
         while not self._stop_requested.is_set():
             try:
                 await self.act()
-<<<<<<< HEAD
+
                 await asyncio.sleep(self.cooling_interval(target=self.activity_frequency))
-=======
 
-                await asyncio.sleep(self.activity_frequency)
->>>>>>> 231f325f
+
+             
             except asyncio.CancelledError:
                 logger.info('Run method cancelled, performing cleanup of noise trader...')
                 await self.clean_up()
