--- conflicted
+++ resolved
@@ -115,10 +115,6 @@
                   <div style="border: 1px solid #f44336; background-color: #fdecea; color: #b71c1c; padding: 16px; border-radius: 8px; font-family: sans-serif;">
                   <strong>Important Notice:</strong>
                   <br><br>
-<<<<<<< HEAD
-                  If, at the end of each market, the number of shares differs from the initial amount, the platform will balance the surplus or deficit at the <strong>Initial Midprice</strong>.<br><br>
-                  This is very likely to result in a <strong>negative</strong> profit.
-=======
                   If, at the end of each market, the number of shares held differs from the initial amount, the platform will restore the original balance by buying or selling shares at the the <strong>Initial Midprice</strong>.
                   <br><br>
                   This is very likely to result in a loss.
@@ -150,7 +146,6 @@
                   The platform purchases these 10 shares at the initial midprice of 100 Liras.
                   <br>
                   Loss = 10 shares × (80 - 100) = -200 Liras
->>>>>>> 69a1e0d0
                   </div>
                 </div>
               </v-card-text>
