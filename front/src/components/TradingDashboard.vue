<template>
  <div class="trading-dashboard">
    <v-app>
      <!-- Add error alert at the top -->
      <v-alert
        v-if="showErrorAlert"
        type="error"
        closable
        class="ma-4"
        style="position: fixed; top: 0; left: 50%; transform: translateX(-50%); z-index: 1000;"
      >
        Connection error. Please refresh the page.
        <v-btn
          color="white"
          variant="text"
          class="ml-4"
          @click="refreshPage"
        >
          Refresh Now
        </v-btn>
      </v-alert>

      <v-app-bar app elevation="2" color="white">
        <v-container fluid class="py-0 fill-height">
          <v-row align="center" no-gutters>
            <v-col cols="auto">
              <h1 class="text-h5 font-weight-bold primary--text">
                <v-icon left color="light-blue" large>mdi-chart-line</v-icon>
                Trading Dashboard
              </h1>
            </v-col>
            <v-spacer></v-spacer>
            <v-col cols="auto" class="d-flex align-center">
              <!-- Add role chip before other chips -->
              <v-chip class="mr-2" :color="roleColor" text-color="white">
                <v-icon left small>{{ roleIcon }}</v-icon>
                {{ roleDisplay.text }}
              </v-chip>
              <v-chip v-for="(item, index) in [
                // { label: 'VWAP', value: formatNumber(vwap), icon: 'mdi-chart-line' },
                { label: 'PnL', value: pnl, icon: 'mdi-currency-usd' },
                { label: 'Shares', value: `${initial_shares} ${formatDelta}`, icon: 'mdi-file-document-outline' },
                { label: 'Cash', value: cash, icon: 'mdi-cash' },
                { label: 'Traders', value: `${currentHumanTraders} / ${expectedHumanTraders}`, icon: 'mdi-account-group' }
              ]" :key="index" class="mr-2" color="grey lighten-4">
                <v-icon left small color="deep-blue">{{ item.icon }}</v-icon>
                <span class="black--text">{{ item.label }}: {{ item.value }}</span>
              </v-chip>
              <v-chip 
                v-if="hasGoal" 
                :color="getGoalMessageClass" 
                text-color="white" 
                class="mr-2 goal-chip"
              >
                <div class="d-flex align-center">
                  <v-icon left small>{{ getGoalMessageIcon }}</v-icon>
                  <span class="goal-type-text mr-2">{{ goalTypeText }}</span>
                </div>
                <v-progress-linear
                  :value="goalProgressPercentage"
                  :color="progressBarColor"
                  height="6"
                  rounded
                  striped
                  class="ml-2"
                ></v-progress-linear>
                <span class="progress-text ml-2">{{ Math.abs(goalProgress) }}/{{ Math.abs(goal) }}</span>
              </v-chip>
              <v-chip color="deep-blue" text-color="white">
                <v-icon left small>mdi-clock-outline</v-icon>
                <vue-countdown v-if="remainingTime" :time="remainingTime * 1000" v-slot="{ minutes, seconds }">
                  {{ minutes }}:{{ seconds.toString().padStart(2, '0') }}
                </vue-countdown>
                <span v-else>Waiting to start</span>
              </v-chip>
            </v-col>
          </v-row>
        </v-container>
      </v-app-bar>

      <v-main class="grey lighten-4">
        <v-container fluid class="pa-4">
          <!-- Modified waiting screen -->
          <v-row v-if="!isTradingStarted" justify="center" align="center" style="height: 80vh;">
            <v-col cols="12" md="6" class="text-center">
              <v-card elevation="2" class="pa-6">
                <v-card-title class="text-h4 mb-4">Waiting for Traders</v-card-title>
                <v-card-text>
                  <p class="text-h6 mb-4">
                    {{ currentHumanTraders }} out of {{ expectedHumanTraders }} traders have joined
                  </p>
                  <p class="subtitle-1 mb-4">
                    Your Role: 
                    <v-chip :color="roleColor" text-color="white" small>
                      <v-icon left small>{{ roleIcon }}</v-icon>
                      {{ roleDisplay.text }}
                    </v-chip>
                  </p>
                  <v-progress-circular
                    :size="70"
                    :width="7"
                    color="primary"
                    indeterminate
                  ></v-progress-circular>
                  <div class="mt-4">
                    <p class="mb-2">
                      <strong>To start trading:</strong>
                    </p>
                    <p class="mb-2">
                      1. All {{ expectedHumanTraders }} traders must join
                      <v-icon v-if="currentHumanTraders === expectedHumanTraders" 
                              color="success" small>
                        mdi-check-circle
                      </v-icon>
                    </p>
                    <p class="mb-2">
                      2. Each trader must press "Start Trading"
                      <span class="ml-1">
                        ({{ readyCount }} of {{ expectedHumanTraders }} ready)
                      </span>
                      <v-icon v-if="allTradersReady" 
                              color="success" small>
                        mdi-check-circle
                      </v-icon>
                    </p>
                    <p class="text--secondary mt-4">
                      <v-icon small color="grey">mdi-refresh</v-icon>
                      If waiting too long, you can refresh the page to try again
                    </p>
                  </div>
                </v-card-text>
              </v-card>
            </v-col>
          </v-row>
          <v-row v-else>
            <v-col v-for="(columnTools, colIndex) in columns" :key="colIndex" :cols="12" :md="colIndex === 0 ? 2 : 5" class="d-flex flex-column">
              <v-card v-for="(tool, toolIndex) in columnTools" :key="toolIndex" 
                      class="mb-4 tool-card" 
                      :class="{'price-history-card': tool.title === 'Price History'}"
                      elevation="2">
                <v-card-title class="headline">
                  <v-icon left color="deep-blue">{{ getToolIcon(tool.title) }}</v-icon>
                  {{ tool.title }}
                </v-card-title>
                <v-card-text class="pa-0">
                  <component :is="tool.component" :isGoalAchieved="isGoalAchieved" :goalType="goalType" />
                </v-card-text>
              </v-card>
            </v-col>
          </v-row>
        </v-container>
      </v-main>
    </v-app>
  </div>
</template>

<script setup>
import BidAskDistribution from "@charts/BidAskDistribution.vue";
import PriceHistory from "@charts/PriceHistory.vue";
import PlaceOrder from "@trading/PlaceOrder.vue";
import OrderHistory from "@trading/OrderHistory.vue";
import ActiveOrders from "@trading/ActiveOrders.vue";
import MarketMessages from "@trading/MarketMessages.vue";

import { computed, watch } from "vue";
import { useRouter } from "vue-router";
import { useFormatNumber } from "@/composables/utils";
import { storeToRefs } from "pinia";
import { useTraderStore } from "@/store/app";

import { onMounted, onUnmounted, ref, onBeforeUnmount } from 'vue';

const { formatNumber } = useFormatNumber();
const router = useRouter();
const store = useTraderStore();
const { 
  goalMessage, 
  initial_shares, 
  pnl, 
  vwap, 
  remainingTime, 
  isTradingStarted,
  currentHumanTraders,
  expectedHumanTraders,
  traderUuid,
  cash,
  sum_dinv,
  activeOrders
} = storeToRefs(store);

const columns = [
  [
    { title: "Trades History", component: OrderHistory },
    { title: "Market Info", component: MarketMessages },
  ],
  [
    { title: "Buy-Sell Chart", component: BidAskDistribution },
    { title: "Active Orders", component: ActiveOrders },
  ],
  [
    { title: "Price History", component: PriceHistory },
    { title: "Trading Panel", component: PlaceOrder },
  ],
];

const formatDelta = computed(() => {
  if (sum_dinv.value == undefined) return "";
  const halfChange = Math.round(sum_dinv.value);
  return halfChange >= 0 ? "+" + halfChange : halfChange.toString();
});

const finalizingDay = () => {
  if (traderUuid.value) {
    router.push({ name: "summary", params: { traderUuid: traderUuid.value } });
  } else {
    console.error('No trader UUID found');
    router.push({ name: "Register" });
  }
};

watch(remainingTime, (newValue) => {
  if (newValue !== null && newValue <= 0 && isTradingStarted.value) {
    finalizingDay();
  }
});

const zoomLevel = ref(1);

const calculateZoom = () => {
  const targetWidth = 1600; // Target width for the design
  const targetHeight = 1000; // Target height for the design
  const windowWidth = window.innerWidth;
  const windowHeight = window.innerHeight;

  const widthRatio = windowWidth / targetWidth;
  const heightRatio = windowHeight / targetHeight;

  // Use the smaller ratio to ensure the dashboard fits within the screen
  zoomLevel.value = Math.min(widthRatio, heightRatio, 1);
};

const handleResize = () => {
  calculateZoom();
};

onMounted(async () => {
  calculateZoom();
  window.addEventListener('resize', handleResize);
  
  // Fetch user role
  try {
    const response = await fetch('/api/user/role', {
      headers: {
        'Authorization': `Bearer ${localStorage.getItem('token')}`
      }
    });
    const data = await response.json();
    if (data.status === 'success') {
      userRole.value = data.data.role;
    }
  } catch (error) {
    console.error('Error fetching user role:', error);
  }

  // Start session timeout countdown if not started
  if (!isTradingStarted.value) {
    sessionTimeoutInterval.value = setInterval(() => {
      if (sessionTimeRemaining.value > 0) {
        sessionTimeRemaining.value--;
      }
    }, 1000);
  }
});

onUnmounted(() => {
  window.removeEventListener('resize', handleResize);
});

// First, define the basic computed properties
const goal = computed(() => store.traderAttributes?.goal || 0);
const goalProgress = computed(() => store.traderAttributes?.goal_progress || 0);
const hasGoal = computed(() => goal.value !== 0);

// Then define the dependent computed properties
const isGoalAchieved = computed(() => {
  if (!hasGoal.value) return false;
  return Math.abs(goalProgress.value) >= Math.abs(goal.value);
});

const goalType = computed(() => {
  if (!hasGoal.value) return 'free';
  return goal.value > 0 ? 'buy' : 'sell';
});

const goalProgressPercentage = computed(() => {
  if (!hasGoal.value) return 0;
  const targetGoal = Math.abs(goal.value);
  const currentProgress = Math.abs(goalProgress.value);
  return Math.min((currentProgress / targetGoal) * 100, 100);
});

const goalProgressColor = computed(() => {
  if (isGoalAchieved.value) return 'light-green accent-4';
  return goal.value > 0 ? 'blue lighten-1' : 'red lighten-1';
});

const getGoalMessageClass = computed(() => {
  if (isGoalAchieved.value) return 'success-bg';
  return goal.value > 0 ? 'buy-bg' : 'sell-bg';
});

const getGoalMessageIcon = computed(() => {
  if (!hasGoal.value) return 'mdi-information';
  return goal.value > 0 ? 'mdi-arrow-up-bold' : 'mdi-arrow-down-bold';
});

const displayGoalMessage = computed(() => {
  if (!goalMessage.value) {
    return {
      type: 'info',
      text: 'You can freely trade. Your goal is to profit from the market.'
    };
  }
  return goalMessage.value;
});

// Add this function to cancel all active orders
const cancelAllActiveOrders = () => {
  activeOrders.value.forEach(order => {
    store.cancelOrder(order.id);
  });
};

// Watch for changes in isGoalAchieved
watch(isGoalAchieved, (newValue) => {
  if (newValue) {
    cancelAllActiveOrders();
  }
});

// Add this function to get icons for each tool
const getToolIcon = (toolTitle) => {
  switch (toolTitle) {
    case 'Order History': return 'mdi-history';
    case 'Market Messages': return 'mdi-message-text';
    case 'Buy-Sell Distribution': return 'mdi-chart-bar';
    case 'Active Orders': return 'mdi-clipboard-text';
    case 'Price History': return 'mdi-chart-line';
    case 'Trading Panel': return 'mdi-cash-register';
    default: return 'mdi-help-circle';
  }
};

// Add these to your existing refs/computed
const userRole = ref('');
const sessionTimeRemaining = ref(60); // Change from 30 to 60 seconds
const sessionTimeoutInterval = ref(null);

// Add these computed properties
const roleDisplay = computed(() => {
  if (!hasGoal.value) {
    return {
      text: 'SPECULATOR',
      icon: 'mdi-account-search',
      color: 'teal'
    };
  }
  // Informed trader with different types
  if (goal.value > 0) {
    return {
      text: 'INFORMED (BUY)',
      icon: 'mdi-trending-up',
      color: 'indigo'
    };
  }
  return {
    text: 'INFORMED (SELL)',
    icon: 'mdi-trending-down',
    color: 'deep-purple'
  };
});

// Replace the existing roleColor and roleIcon computed properties
const roleColor = computed(() => roleDisplay.value.color);
const roleIcon = computed(() => roleDisplay.value.icon);

// Add watcher for trading started
watch(isTradingStarted, (newValue) => {
  if (newValue && sessionTimeoutInterval.value) {
    clearInterval(sessionTimeoutInterval.value);
    sessionTimeRemaining.value = 0;
  }
});

// Add handler for session timeout
watch(sessionTimeRemaining, (newValue) => {
  if (newValue === 0 && !isTradingStarted.value) {
    router.push({ name: 'Register', query: { error: 'Session timed out - not enough traders joined' } });
  }
});

const goalTypeText = computed(() => {
  if (!hasGoal.value) return 'FREE';
  return goal.value > 0 ? 'BUY' : 'SELL';
});

const progressBarColor = computed(() => {
  if (goalProgressPercentage.value === 100) {
    return 'light-green accent-3';
  }
  if (goalProgressPercentage.value > 75) {
    return 'light-green lighten-1';
  }
  if (goalProgressPercentage.value > 50) {
    return 'amber lighten-1';
  }
  if (goalProgressPercentage.value > 25) {
    return 'orange lighten-1';
  }
  return 'deep-orange lighten-1';
});

// Add this computed property
const allTradersReady = computed(() => {
  // This should be updated based on the WebSocket status updates
  // You'll need to track this in your store
  return store.allTradersReady;
});

// Add this computed property
const readyCount = computed(() => {
  return store.readyCount || 0;
});

// Add a computed property to track trader count changes
const traderCountDisplay = computed(() => {
  return `${currentHumanTraders.value} / ${expectedHumanTraders.value}`;
});

// Add a watcher to log changes (for debugging)
watch([currentHumanTraders, expectedHumanTraders], ([newCurrent, newExpected], [oldCurrent, oldExpected]) => {
  console.log(`Trader count updated: ${oldCurrent}/${oldExpected} -> ${newCurrent}/${newExpected}`);
});

// Add to your existing imports
<<<<<<< HEAD
//import { ref } from 'vue';
=======
import { ref } from 'vue';
>>>>>>> cce7846a

// Add these refs
const showErrorAlert = ref(false);

// Add this method
const refreshPage = () => {
  window.location.reload();
};

// Modify your store watch or WebSocket handler to include error handling
watch(() => store.ws, (newWs) => {
  if (newWs) {
    newWs.addEventListener('message', (event) => {
      try {
        if (typeof event.data === 'string' && 
            (event.data.startsWith('<!DOCTYPE') || event.data.startsWith('<html'))) {
          showErrorAlert.value = true;
          return;
        }
        const data = JSON.parse(event.data);
        // Your normal message handling...
      } catch (error) {
        if (error.message.includes("Unexpected token '<'")) {
          showErrorAlert.value = true;
        }
        console.error("WebSocket message error:", error);
      }
    });
  }
}, { immediate: true });
</script>

<style scoped>
.trading-dashboard {
  font-family: 'Inter', sans-serif;
}

.v-card {
  border-radius: 12px;
  box-shadow: 0 4px 6px rgba(0, 0, 0, 0.1);
}

.v-card__title {
  font-size: 1.3rem;
  font-weight: 600;
  color: #2c3e50;
}

.headline {
  display: flex;
  align-items: center;
}

.tool-card {
  display: flex;
  flex-direction: column;
  background-color: white;
  transition: all 0.3s ease;
}

.tool-card:hover {
  transform: translateY(-2px);
  box-shadow: 0 6px 12px rgba(0,0,0,0.1);
}

.price-history-card {
  flex-grow: 1;
}

.goal-success {
  background-color: #4caf50 !important;
}

.goal-warning {
  background-color: #ff9800 !important;
}

.goal-info {
  background-color: #2196f3 !important;
}

.deep-blue {
  color: #1a237e !important;
}

.light-blue {
  color: #03a9f4 !important;
}

.v-chip {
  font-size: 0.85rem;
}

.black--text {
  color: black !important;
}

/* Add to existing styles */
.role-chip {
  font-weight: 500;
}

.session-timeout {
  color: #ff5252;
  font-weight: 500;
}

.goal-chip {
  min-width: 150px;
  height: 32px;
  display: flex;
  align-items: center;
  padding: 0 12px;
}

.goal-type-text {
  font-size: 0.75rem;
  font-weight: 600;
  letter-spacing: 0.5px;
  min-width: 35px;
}

.v-progress-linear {
  width: 60px;
  margin: 0;
  border-radius: 4px;
  overflow: hidden;
}

.progress-text {
  font-size: 0.75rem;
  min-width: 32px;
  text-align: right;
  font-weight: 500;
}

/* Update the background colors */
.success-bg {
  background-color: #2e7d32 !important; /* Darker green */
}

.buy-bg {
  background-color: #1565c0 !important; /* Darker blue */
}

.sell-bg {
  background-color: #c62828 !important; /* Darker red */
}

/* Add to your existing styles */
.v-chip {
  font-weight: 500;
  letter-spacing: 0.5px;
}

/* Role-specific colors */
.informed-buy {
  background-color: #3949ab !important; /* Indigo */
}

.informed-sell {
  background-color: #673ab7 !important; /* Deep Purple */
}

.speculator {
  background-color: #00897b !important; /* Teal */
}

.v-alert {
  max-width: 500px;
  box-shadow: 0 2px 4px rgba(0,0,0,0.2);
}
</style>






<|MERGE_RESOLUTION|>--- conflicted
+++ resolved
@@ -443,11 +443,8 @@
 });
 
 // Add to your existing imports
-<<<<<<< HEAD
 //import { ref } from 'vue';
-=======
-import { ref } from 'vue';
->>>>>>> cce7846a
+
 
 // Add these refs
 const showErrorAlert = ref(false);
